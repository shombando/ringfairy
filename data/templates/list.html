--- conflicted
+++ resolved
@@ -9,24 +9,9 @@
     <title>Webring List</title>
   </head>
   <body>
-<<<<<<< HEAD
     <h1>Webring List</h1>
     <p>Add all sites with declared RSS feeds to your feed reader with this <a href ="{{ opml }}">OPML</a> link.</p>
     {{ table_of_sites | safe}}
-
-
-	<br>
-	<footer>
-	  <p>Last updated: {{ current_time }} </p>
-	  <p>Powered by ringfairy!</p>
-=======
-	<h1>Webring List</h1>
-	<div class="webring">
-	  <p> Current list of webrings.</p>
-	</div>
-
-    {{ table_of_sites | safe}}
-
 	<br>
 	<div class="instructions">
 	  <h2>Community Rules</h2>
@@ -59,7 +44,6 @@
 	<footer>
 	  <p>Last updated: {{ current_time }} </p>
 	  <p>Powered by <a href="https://github.com/k3rs3d/ringfairy">ringfairy!</a></p>
->>>>>>> ccdcecfa
 	</footer>
   </body>
 </html>