--- conflicted
+++ resolved
@@ -15,102 +15,6 @@
     pub owner: Option<String>,
 }
 
-<<<<<<< HEAD
-=======
-pub fn setup_client(settings: &AppSettings) -> Result<reqwest::Client, Error> {
-    log::trace!("Building reqwest client...");
-    Ok(reqwest::Client::builder()
-        .timeout(std::time::Duration::from_secs(30))
-        .pool_max_idle_per_host(10)
-        .user_agent(settings.client_user_agent.clone())
-        .default_headers({
-            let mut headers = reqwest::header::HeaderMap::new();
-            headers.insert(
-                reqwest::header::ACCEPT,
-                settings.client_header.clone().parse().unwrap(),
-            );
-            headers
-        })
-        .redirect(reqwest::redirect::Policy::limited(5))
-        .build()?)
-}
-
-pub async fn process_websites(settings: &AppSettings) -> Result<(), Error> {
-    let websites = parse_website_list(&settings.filepath_list).await?;
-
-    // Verify websites entries if required (offline)
-    if !settings.skip_verify {
-        log::info!("Verifying sites...");
-        webring::verify_websites(&websites)?;
-        log::info!("All site entries verified.");
-    }
-
-    // Audit websites to ensure they contain webring links (online)
-    let client = setup_client(settings)?;
-    let audited_websites = if settings.audit {
-        let websites_len = websites.len(); // capture length of website list
-        log::info!("Auditing sites for webring links...");
-        let audited_websites = audit_links(&client, websites.clone(), settings).await?;
-        log::info!(
-            "Audit complete. Detected links on {} out of {} sites.",
-            audited_websites.len(),
-            websites_len
-        );
-        audited_websites
-    } else {
-        websites
-    };
-
-    // Ensure the list isn't empty at this point
-    if audited_websites.is_empty() {
-        return Err(Error::StringError(
-            "No valid sites passed the audit.".to_string(),
-        ));
-    }
-
-    // Organize sites into the webring sequence
-    let webring = webring::build_webring_sites(audited_websites, settings).await;
-
-    // Proceed with HTML generation (if not a dry run)
-    if !settings.dry_run {
-        log::info!("Generating webring HTML...");
-        let html_generator =
-            HtmlGenerator::new(settings.path_templates.clone().into(), settings.skip_minify)
-                .await?;
-        html_generator.generate_content(&webring, settings).await?;
-        log::info!("Finished generating webring HTML.");
-        //html_generator.generate_opml(&webring, &settings).await?;
-    }
-
-    Ok(())
-}
-
-// Load the websites from JSON
-pub async fn parse_website_list(file_path_or_url: &str) -> Result<Vec<Website>, Error> {
-    // Able to get data from local or from remote
-    let file_data = file::acquire_file_data(file_path_or_url).await?;
-
-    // Extract file extension to determine the deserialization format
-    match file::get_extension_from_path(file_path_or_url).as_deref() {
-        Some("json") => {
-            // Deserialize JSON
-            let websites: Vec<Website> = serde_json::from_str(&file_data)?;
-            Ok(websites)
-        }
-        // TODO: Support TOML for website lists
-        /*
-        Some("toml") => {
-            // Deserialize TOML
-            let websites: Vec<Website> = toml::from_str(&file_data)
-                .map_err(|e| Box::<dyn std::error::Error>::from(e.to_string()))?;
-            Ok(websites)
-        }
-        */
-        _ => Err(Error::StringError("Unsupported file format".to_string())),
-    }
-}
-
->>>>>>> 6b757156
 async fn fetch_website_content(
     client: &reqwest::Client,
     url: &str,
